--- conflicted
+++ resolved
@@ -128,71 +128,8 @@
 
 // formatForEnv returns a string in %k=%v format, where %k=namespace of the secret and
 // %v=the secret value or path to a temporary file containing the secret
-<<<<<<< HEAD
-func fetchToEnviron(key string, spec secretsyml.SecretSpec, provider string) (string, error){
-    var (
-        err error
-        secretval string
-    )
-
-    if spec.IsLiteral(){
-        secretval = spec.Path
-    }else{
-        secretval, err = fetchFromProvider(provider, spec.Path)
-        if err != nil {
-            return "", err
-        }
-    }
-
-    if spec.IsFile() {
-        secretval, err = writeSecretFile(secretval)
-        if err != nil {
-            return "", err
-        }
-    }
-
-    return fmt.Sprintf("%s=%s", strings.ToUpper(key), secretval),nil
-}
-
-// write the value of a secret to a tempfile and return the path
-func writeSecretFile(value string) (string, error) {
-    f, err := ioutil.TempFile("", "cauldron")
-
-    if err != nil {
-        return "", err
-    }
-
-    _, err = f.Write([]byte(value))
-    defer f.Close()
-
-    if err != nil {
-        return "", err
-    }
-
-    fname := f.Name()
-
-    tempfiles = append(tempfiles, fname)
-
-    return fname, nil
-}
-
-// fetches a secret using a provider command
-func fetchFromProvider(provider, path string) (string, error) {
-    providerPath, err := exec.LookPath(provider)
-    if err != nil {
-        return "", err
-    }
-    output, err := exec.Command(providerPath, path).Output()
-
-    if err != nil {
-        return "", err
-    }
-
-    // XXX: Should we really be trimming space 
-    return string(output[:]), nil
-=======
 func formatForEnv(key string, value string, spec secretsyml.SecretSpec) (string, error) {
-	if spec.IsFile {
+	if spec.IsFile() {
 		f, err := ioutil.TempFile("", "cauldron")
 		f.Write([]byte(value))
 		defer f.Close()
@@ -205,7 +142,6 @@
 	}
 
 	return fmt.Sprintf("%s=%s", strings.ToUpper(key), value), nil
->>>>>>> 8acaa95a
 }
 
 // convertSubsToMap converts the list of substitutions passed in via
