--- conflicted
+++ resolved
@@ -1,8 +1,6 @@
 package command
 
 import (
-	"bufio"
-	"bytes"
 	"github.com/conjurinc/cauldron/secretsyml"
 	. "github.com/smartystreets/goconvey/convey"
 	"io/ioutil"
@@ -13,14 +11,11 @@
 )
 
 func TestRunAction(t *testing.T) {
-<<<<<<< HEAD
-	var buf bytes.Buffer
-	subStdout = bufio.NewWriter(&buf)
 	Convey("Using a dummy provider that returns 'mysecret'", t, func() {
 		providerPath := path.Join(os.Getenv("PWD"), "testprovider.sh")
 
 		Convey("Passing in secrets.yml via --yaml", func() {
-			runAction(
+			out, err := runAction(
 				[]string{"printenv", "MYVAR"},
 				providerPath,
 				"",
@@ -28,48 +23,34 @@
 				map[string]string{},
 				[]string{},
 			)
-			So(buf.String(), ShouldEqual, "mysecret\n")
+			So(out, ShouldEqual, "mysecret\n")
+			So(err, ShouldBeNil)
 		})
-=======
-	providerPath := path.Join(os.Getenv("PWD"), "testprovider.sh")
 
-	Convey("Passing in secrets.yml via --yaml", t, func() {
-		out, err := runAction(
-			[]string{"printenv", "MYVAR"},
-			providerPath,
-			"",
-			"MYVAR: !var somesecret/on/a/path",
-			map[string]string{},
-			[]string{},
-		)
-		So(out, ShouldEqual, "mysecret\n")
-		So(err, ShouldBeNil)
-	})
+		Convey("Errors when fetching keys keys return error", func() {
+			_, err := runAction(
+				[]string{"printenv", "MYVAR"},
+				providerPath,
+				"",
+				"MYVAR: !var error",
+				map[string]string{},
+				[]string{},
+			)
+			So(err, ShouldNotBeNil)
+		})
 
-	Convey("Errors when fetching keys keys return error", t, func() {
-		_, err := runAction(
-			[]string{"printenv", "MYVAR"},
-			providerPath,
-			"",
-			"MYVAR: !var error",
-			map[string]string{},
-			[]string{},
-		)
-		So(err, ShouldNotBeNil)
-	})
-
-	Convey("Errors when fetching keys keys don't return error if ignored", t, func() {
-		out, err := runAction(
-			[]string{"printenv", "MYVAR"},
-			providerPath,
-			"",
-			"{MYVAR: !var test, ERR: !var error}",
-			map[string]string{},
-			[]string{"ERR"},
-		)
-		So(err, ShouldBeNil)
-		So(out, ShouldEqual, "mysecret\n")
->>>>>>> 5653e16d
+		Convey("Errors when fetching keys keys don't return error if ignored", func() {
+			out, err := runAction(
+				[]string{"printenv", "MYVAR"},
+				providerPath,
+				"",
+				"{MYVAR: !var test, ERR: !var error}",
+				map[string]string{},
+				[]string{"ERR"},
+			)
+			So(err, ShouldBeNil)
+			So(out, ShouldEqual, "mysecret\n")
+		})
 	})
 }
 
@@ -92,24 +73,16 @@
 }
 
 func TestRunSubcommand(t *testing.T) {
-	var buf bytes.Buffer
-	subStdout = bufio.NewWriter(&buf)
+	// var buf bytes.Buffer
+	// subStdout = bufio.NewWriter(&buf)
 	Convey("The subcommand should have access to secrets injected into its environment", t, func() {
 		args := []string{"printenv", "MYVAR"}
 		env := []string{"MYVAR=myvalue"}
-
-<<<<<<< HEAD
-		runSubcommand(args, env)
-		expected := "myvalue\n"
-
-		So(buf.String(), ShouldEqual, expected)
-=======
 		output, err := runSubcommand(args, env)
 		expected := "myvalue\n"
 
 		So(output, ShouldEqual, expected)
 		So(err, ShouldBeNil)
->>>>>>> 5653e16d
 	})
 }
 
